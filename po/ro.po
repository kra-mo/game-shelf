# SOME DESCRIPTIVE TITLE.
# Copyright (C) YEAR kramo
# This file is distributed under the same license as the Cartridges package.
# Matt C <matei.gurzu@gmail.com>, 2023.
# Remus-Gabriel Chelu <remusgabriel.chelu@disroot.org>, 2024.
msgid ""
msgstr ""
"Project-Id-Version: Cartridges\n"
"Report-Msgid-Bugs-To: \n"
<<<<<<< HEAD
"POT-Creation-Date: 2024-10-25 21:54+0200\n"
"PO-Revision-Date: 2023-04-04 17:12+0000\n"
"Last-Translator: Matt C <matei.gurzu@gmail.com>\n"
=======
"POT-Creation-Date: 2024-04-14 12:48+0200\n"
"PO-Revision-Date: 2024-10-14 00:15+0000\n"
"Last-Translator: Remus-Gabriel Chelu <remusgabriel.chelu@disroot.org>\n"
>>>>>>> 95c101d5
"Language-Team: Romanian <https://hosted.weblate.org/projects/cartridges/"
"cartridges/ro/>\n"
"Language: ro\n"
"MIME-Version: 1.0\n"
"Content-Type: text/plain; charset=UTF-8\n"
"Content-Transfer-Encoding: 8bit\n"
"Plural-Forms: nplurals=3; plural=n==1 ? 0 : (n==0 || (n%100 > 0 && n%100 < "
"20)) ? 1 : 2;\n"
"X-Generator: Weblate 5.8-dev\n"

#: data/page.kramo.Cartridges.desktop.in:3
#: data/page.kramo.Cartridges.metainfo.xml.in:9
#: data/page.kramo.Cartridges.metainfo.xml.in:40 data/gtk/window.blp:47
#: data/gtk/window.blp:83
msgid "Cartridges"
msgstr "Cartușe"

#: data/page.kramo.Cartridges.desktop.in:4
msgid "Game Launcher"
msgstr "Lansator de jocuri"

#: data/page.kramo.Cartridges.desktop.in:5
#: data/page.kramo.Cartridges.metainfo.xml.in:10
msgid "Launch all your games"
msgstr "Lansați toate jocurile dvs"

#: data/page.kramo.Cartridges.desktop.in:11
msgid ""
"gaming;launcher;steam;lutris;heroic;bottles;itch;flatpak;legendary;retroarch;"
msgstr ""
"jocuri;lansator;gaming;launcher;steam;lutris;heroic;bottles;itch;flatpak;lege"
"ndary;retroarch;"

#: data/page.kramo.Cartridges.metainfo.xml.in:12
msgid ""
"Cartridges is a simple game launcher for all of your games. It has support "
"for importing games from Steam, Lutris, Heroic and more with no login "
"necessary. You can sort and hide games or download cover art from "
"SteamGridDB."
msgstr ""
"Cartușe este un lansator de jocuri simplu pentru toate jocurile tale. Acesta "
"are suport pentru importul de jocuri de pe Steam, Lutris, Heroic și multe "
"altele, fără a fi necesară autentificarea. Puteți sorta și ascunde jocurile "
"sau descărca coperta jocului din SteamGridDB."

#: data/page.kramo.Cartridges.metainfo.xml.in:44 data/gtk/window.blp:320
#: cartridges/details_dialog.py:77
msgid "Game Details"
msgstr "Detalii joc"

#: data/page.kramo.Cartridges.metainfo.xml.in:48
msgid "Edit Game Details"
msgstr "Editați detaliile jocului"

#: data/page.kramo.Cartridges.metainfo.xml.in:52 data/gtk/help-overlay.blp:19
#: data/gtk/window.blp:543 cartridges/details_dialog.py:276
#: cartridges/importer/importer.py:321 cartridges/importer/importer.py:371
msgid "Preferences"
msgstr "Preferințe"

#: data/gtk/details-dialog.blp:15
msgid "Cancel"
msgstr "Anulare"

#: data/gtk/details-dialog.blp:45
msgid "New Cover"
msgstr "Copertă nouă"

#: data/gtk/details-dialog.blp:64
msgid "Delete Cover"
msgstr "Șterge coperta"

#: data/gtk/details-dialog.blp:92 data/gtk/game.blp:80
msgid "Title"
msgstr "Titlu"

#: data/gtk/details-dialog.blp:96
msgid "Developer (optional)"
msgstr "Dezvoltator (opțional)"

#: data/gtk/details-dialog.blp:102
msgid "Executable"
msgstr "Executabil"

#: data/gtk/details-dialog.blp:108
msgid "Select File"
msgstr "Selectare fișier"

#: data/gtk/details-dialog.blp:119
msgid "More Info"
msgstr "Mai multe informații"

#: data/gtk/game.blp:101 data/gtk/game.blp:109 data/gtk/window.blp:444
msgid "Edit"
msgstr "Editare"

#: data/gtk/game.blp:102 cartridges/window.py:359
msgid "Hide"
msgstr "Ascunde"

#: data/gtk/game.blp:103 data/gtk/game.blp:111 data/gtk/window.blp:464
msgid "Remove"
msgstr "Elimină"

#: data/gtk/game.blp:110 cartridges/window.py:361
msgid "Unhide"
msgstr "Afișează"

#: data/gtk/help-overlay.blp:11 data/gtk/preferences.blp:9
msgid "General"
msgstr "General"

#: data/gtk/help-overlay.blp:14 data/gtk/window.blp:207 data/gtk/window.blp:223
#: data/gtk/window.blp:274 data/gtk/window.blp:290 data/gtk/window.blp:475
msgid "Search"
msgstr "Căutare"

#: data/gtk/help-overlay.blp:24 data/gtk/window.blp:544
msgid "Keyboard Shortcuts"
msgstr "Taste de comenzi rapide"

#: data/gtk/help-overlay.blp:29 cartridges/game.py:103
#: cartridges/preferences.py:136 cartridges/importer/importer.py:388
msgid "Undo"
msgstr "Anulează"

#: data/gtk/help-overlay.blp:34
msgid "Quit"
msgstr "Ieșire"

#: data/gtk/help-overlay.blp:39 data/gtk/window.blp:92 data/gtk/window.blp:187
msgid "Toggle Sidebar"
msgstr "Afișează/ascunde bara laterală"

#: data/gtk/help-overlay.blp:44 data/gtk/window.blp:200 data/gtk/window.blp:267
msgid "Main Menu"
msgstr "Meniu principal"

#: data/gtk/help-overlay.blp:50
msgid "Games"
msgstr "Jocuri"

#: data/gtk/help-overlay.blp:53 data/gtk/window.blp:193 data/gtk/window.blp:551
msgid "Add Game"
msgstr "Adăugați joc"

#: data/gtk/help-overlay.blp:58 data/gtk/preferences.blp:58
#: data/gtk/window.blp:27 data/gtk/window.blp:555
msgid "Import"
msgstr "Import"

#: data/gtk/help-overlay.blp:63
msgid "Show Hidden Games"
msgstr "Afișează jocurile ascunse"

#: data/gtk/help-overlay.blp:68
msgid "Remove Game"
msgstr "Elimină jocul"

#: data/gtk/preferences.blp:13 data/gtk/preferences.blp:62
#: data/gtk/preferences.blp:361
msgid "Behavior"
msgstr "Comportament"

#: data/gtk/preferences.blp:16
msgid "Exit After Launching Games"
msgstr "Ieșire din program după lansarea jocurilor"

#: data/gtk/preferences.blp:20
msgid "Cover Image Launches Game"
msgstr "Imaginea de copertă lansează jocul"

#: data/gtk/preferences.blp:21
msgid "Swaps the behavior of the cover image and the play button"
msgstr ""
"Interschimbă comportamentul imaginii de copertă și al butonului de redare"

#: data/gtk/preferences.blp:26 cartridges/details_dialog.py:91
msgid "Images"
msgstr "Imagini"

#: data/gtk/preferences.blp:29
msgid "High Quality Images"
msgstr "Imagini de înaltă calitate"

#: data/gtk/preferences.blp:30
msgid "Save game covers losslessly at the cost of storage"
msgstr ""
"Salvează coperțile jocurilor fără pierderi, dar ocupă mai mult spațiu de "
"stocare"

#: data/gtk/preferences.blp:35
msgid "Danger Zone"
msgstr "Zonă periculoasă"

#: data/gtk/preferences.blp:39
msgid "Remove All Games"
msgstr "Elimină toate jocurile"

#: data/gtk/preferences.blp:47
msgid "Reset App"
msgstr ""

#: data/gtk/preferences.blp:65
msgid "Remove Uninstalled Games"
msgstr "Elimină jocurile dezinstalate"

#: data/gtk/preferences.blp:70
msgid "Sources"
msgstr "Surse"

#: data/gtk/preferences.blp:74 cartridges/importer/steam_source.py:114
msgid "Steam"
msgstr "Steam"

#: data/gtk/preferences.blp:83 data/gtk/preferences.blp:110
#: data/gtk/preferences.blp:145 data/gtk/preferences.blp:188
#: data/gtk/preferences.blp:215 data/gtk/preferences.blp:242
#: data/gtk/preferences.blp:269
msgid "Install Location"
msgstr "Locația de instalare"

#: data/gtk/preferences.blp:101 data/gtk/window.blp:565
#: cartridges/importer/lutris_source.py:107
msgid "Lutris"
msgstr "Lutris"

#: data/gtk/preferences.blp:127
msgid "Import Steam Games"
msgstr "Importă jocuri din Steam"

#: data/gtk/preferences.blp:131
msgid "Import Flatpak Games"
msgstr "Importă jocuri din Flatpak"

#: data/gtk/preferences.blp:136 cartridges/importer/heroic_source.py:355
msgid "Heroic"
msgstr "Heroic"

#: data/gtk/preferences.blp:162
msgid "Import Epic Games"
msgstr "Importă jocuri din Epic"

#: data/gtk/preferences.blp:166
msgid "Import GOG Games"
msgstr "Importă jocuri din GOG"

<<<<<<< HEAD
#: data/gtk/preferences.blp:170
#, fuzzy
=======
#: data/gtk/preferences.blp:224
>>>>>>> 95c101d5
msgid "Import Amazon Games"
msgstr "Importă jocuri din Amazon"

#: data/gtk/preferences.blp:174
msgid "Import Sideloaded Games"
msgstr "Importă jocuri descărcate manual"

#: data/gtk/preferences.blp:179 cartridges/importer/bottles_source.py:86
msgid "Bottles"
msgstr "Bottles"

#: data/gtk/preferences.blp:206 cartridges/importer/itch_source.py:81
msgid "itch"
msgstr "itch"

#: data/gtk/preferences.blp:233 cartridges/importer/legendary_source.py:97
msgid "Legendary"
msgstr "Legendary"

#: data/gtk/preferences.blp:260 cartridges/importer/retroarch_source.py:142
msgid "RetroArch"
msgstr "RetroArch"

#: data/gtk/preferences.blp:287 cartridges/importer/flatpak_source.py:143
msgid "Flatpak"
msgstr "Flatpak"

#. The location of the system-wide data directory
#: data/gtk/preferences.blp:297
msgid "System Location"
msgstr "Locația directorului de date la nivel de sistem"

#. The location of the user-specific data directory
#: data/gtk/preferences.blp:315
msgid "User Location"
msgstr "Locația directorului de date specific utilizatorului"

<<<<<<< HEAD
#: data/gtk/preferences.blp:332
#, fuzzy
=======
#: data/gtk/preferences.blp:386
>>>>>>> 95c101d5
msgid "Import Game Launchers"
msgstr "Importare lansatoare de jocuri"

#: data/gtk/preferences.blp:337 cartridges/importer/desktop_source.py:215
msgid "Desktop Entries"
msgstr "Elemente de acces direct, pe birou"

#: data/gtk/preferences.blp:349 data/gtk/window.blp:563
msgid "SteamGridDB"
msgstr "SteamGridDB"

#: data/gtk/preferences.blp:353
msgid "Authentication"
msgstr "Autentificare"

#: data/gtk/preferences.blp:356
msgid "API Key"
msgstr "Cheie API"

#: data/gtk/preferences.blp:364
msgid "Use SteamGridDB"
msgstr "Utilizează SteamGridDB"

#: data/gtk/preferences.blp:365
msgid "Download images when adding or importing games"
msgstr "Descarcă imagini atunci când se adaugă sau se importă jocuri"

#: data/gtk/preferences.blp:369
msgid "Prefer Over Official Images"
msgstr "Preferă mai mult decât imaginile oficiale"

#: data/gtk/preferences.blp:373
msgid "Prefer Animated Images"
msgstr "Preferă imaginile animate"

#: data/gtk/preferences.blp:379
msgid "Update Covers"
msgstr "Actualizare coperți"

#: data/gtk/preferences.blp:380
msgid "Fetch covers for games already in your library"
msgstr "Obține coperți pentru jocurile aflate deja în colecție"

#: data/gtk/preferences.blp:385
msgid "Update"
msgstr "Actualizare"

#: data/gtk/window.blp:6 data/gtk/window.blp:14
msgid "No Games Found"
msgstr "Nu s-au găsit jocuri"

#: data/gtk/window.blp:7 data/gtk/window.blp:15
msgid "Try a different search"
msgstr "Încercați o altă căutare"

#: data/gtk/window.blp:21
msgid "No Games"
msgstr "Fără jocuri"

#: data/gtk/window.blp:22
msgid "Use the + button to add games"
msgstr "Folosiți butonul + pentru a adăuga jocuri"

#: data/gtk/window.blp:40
msgid "No Hidden Games"
msgstr "Fără jocuri ascunse"

#: data/gtk/window.blp:41
msgid "Games you hide will appear here"
msgstr "Jocurile pe care le ascundeți vor apărea aici"

<<<<<<< HEAD
#: data/gtk/window.blp:76 data/gtk/window.blp:113 cartridges/main.py:249
#, fuzzy
=======
#: data/gtk/window.blp:76 data/gtk/window.blp:111 cartridges/main.py:228
>>>>>>> 95c101d5
msgid "All Games"
msgstr "Toate jocurile"

#: data/gtk/window.blp:140 cartridges/main.py:251
msgid "Added"
msgstr "Adăugat"

#: data/gtk/window.blp:162
msgid "Imported"
msgstr "Importat"

#: data/gtk/window.blp:260
msgid "Hidden Games"
msgstr "Jocuri ascunse"

#: data/gtk/window.blp:368
msgid "Game Title"
msgstr "Titlul jocului"

#: data/gtk/window.blp:425
msgid "Play"
msgstr "Joacă"

#: data/gtk/window.blp:502
msgid "Sort"
msgstr "Sortează"

#: data/gtk/window.blp:505
msgid "A-Z"
msgstr "A-Z"

#: data/gtk/window.blp:511
msgid "Z-A"
msgstr "Z-A"

#: data/gtk/window.blp:517
msgid "Newest"
msgstr "Cel mai noi"

#: data/gtk/window.blp:523
msgid "Oldest"
msgstr "Cel mai vechi"

#: data/gtk/window.blp:529
msgid "Last Played"
msgstr "Jucat ultima dată"

#: data/gtk/window.blp:536
msgid "Show Hidden"
msgstr "Afișează pe cele ascunse"

#: data/gtk/window.blp:545
msgid "About Cartridges"
msgstr "Despre Cartușe"

#: data/gtk/window.blp:562
msgid "IGDB"
msgstr "IGDB"

#: data/gtk/window.blp:564
msgid "ProtonDB"
msgstr "ProtonDB"

#: data/gtk/window.blp:566
msgid "HowLongToBeat"
msgstr "HowLongToBeat"

#. The variable is the title of the game
#: cartridges/main.py:226 cartridges/game.py:125
msgid "{} launched"
msgstr "{} lansat"

#. Translators: Replace this with Your Name, Your Name <your.email@example.com>, or Your Name https://your-site.com for it to show up in the About dialog.
#: cartridges/main.py:291
msgid "translator-credits"
msgstr ""
"Matt C <matei.gurzu@gmail.com>,\n"
"Remus-Gabriel Chelu <remusgabriel.chelu@disroot.org>"

#. The variable is the date when the game was added
#: cartridges/window.py:382
msgid "Added: {}"
msgstr "Adăugat: {}"

#: cartridges/window.py:385
msgid "Never"
msgstr "Niciodată"

#. The variable is the date when the game was last played
#: cartridges/window.py:389
msgid "Last played: {}"
msgstr "Jucat ultima dată {}"

#: cartridges/details_dialog.py:82
msgid "Apply"
msgstr "Aplică"

#: cartridges/details_dialog.py:88
msgid "Add New Game"
msgstr "Adaugă un joc nou"

#: cartridges/details_dialog.py:89
msgid "Add"
msgstr "Adaugă"

#: cartridges/details_dialog.py:99
msgid "Executables"
msgstr "Executabili"

#. Translate this string as you would translate "file"
#: cartridges/details_dialog.py:114
msgid "file.txt"
msgstr "fișier.txt"

#. As in software
#: cartridges/details_dialog.py:116
msgid "program"
msgstr "program"

#. Translate this string as you would translate "path to {}"
#: cartridges/details_dialog.py:121 cartridges/details_dialog.py:123
msgid "C:\\path\\to\\{}"
msgstr "C:\ruta\\către\\{}"

#. Translate this string as you would translate "path to {}"
#: cartridges/details_dialog.py:127 cartridges/details_dialog.py:129
msgid "/path/to/{}"
msgstr "/ruta/către/{}"

#: cartridges/details_dialog.py:134
msgid ""
"To launch the executable \"{}\", use the command:\n"
"\n"
"<tt>\"{}\"</tt>\n"
"\n"
"To open the file \"{}\" with the default application, use:\n"
"\n"
"<tt>{} \"{}\"</tt>\n"
"\n"
"If the path contains spaces, make sure to wrap it in double quotes!"
msgstr ""
"Pentru a lansa executabilul „{}”, utilizați comanda:\n"
"\n"
"<tt>„{}”</tt>\n"
"\n"
"Pentru a deschide fișierul „{}” cu aplicația implicită, utilizați:\n"
"\n"
"<tt>{} „{}”</tt>\n"
"\n"
"Dacă ruta conține spații, asigurați-vă că o includeți între ghilimele duble!"

#: cartridges/details_dialog.py:176 cartridges/details_dialog.py:182
msgid "Couldn't Add Game"
msgstr "Nu s-a putut adăuga jocul"

#: cartridges/details_dialog.py:176 cartridges/details_dialog.py:218
msgid "Game title cannot be empty."
msgstr "Titlul jocului nu poate fi gol."

#: cartridges/details_dialog.py:182 cartridges/details_dialog.py:226
msgid "Executable cannot be empty."
msgstr "Executabilul nu poate fi gol."

#: cartridges/details_dialog.py:217 cartridges/details_dialog.py:225
msgid "Couldn't Apply Preferences"
msgstr "Nu s-au putut aplica preferințele"

#. The variable is the title of the game
#: cartridges/game.py:139
msgid "{} hidden"
msgstr "{} ascuns"

#: cartridges/game.py:139
msgid "{} unhidden"
msgstr "{} afișat"

#. The variable is the title of the game
#: cartridges/game.py:153
msgid "{} removed"
msgstr "{} eliminat"

#: cartridges/preferences.py:135
msgid "All games removed"
msgstr "Toate jocurile au fost eliminate"

#: cartridges/preferences.py:187
msgid ""
"An API key is required to use SteamGridDB. You can generate one {}here{}."
msgstr ""
"O cheie API este necesară pentru a utiliza SteamGridDB. Puteți genera una "
"{}aici{}."

#: cartridges/preferences.py:202
msgid "Downloading covers…"
msgstr "Se descarcă coperțile…"

#: cartridges/preferences.py:221
msgid "Covers updated"
msgstr "Coperți actualizate"

#: cartridges/preferences.py:368
msgid "Installation Not Found"
msgstr "Instalarea nu a fost găsită"

#: cartridges/preferences.py:369
msgid "Select a valid directory"
msgstr "Selectați un director valid"

#: cartridges/preferences.py:405 cartridges/importer/importer.py:319
msgid "Warning"
msgstr "Atenţie"

#: cartridges/preferences.py:439
msgid "Invalid Directory"
msgstr "Director nevalid"

#: cartridges/preferences.py:445
msgid "Set Location"
msgstr "Stabilește locația"

#: cartridges/utils/create_dialog.py:33 cartridges/importer/importer.py:320
msgid "Dismiss"
msgstr "Revocare"

#: cartridges/importer/importer.py:145
msgid "Importing Games…"
msgstr "Se importă jocurile…"

#: cartridges/importer/importer.py:339
msgid "The following errors occured during import:"
msgstr "Au apărut următoarele erori în timpul importului:"

<<<<<<< HEAD
#: cartridges/importer/importer.py:368
#, fuzzy
=======
#: cartridges/importer/importer.py:367
>>>>>>> 95c101d5
msgid "No new games found"
msgstr "Nu s-au găsit jocuri noi"

#. The variable is the number of games imported
#: cartridges/importer/importer.py:381
msgid "1 game imported"
<<<<<<< HEAD
msgid_plural "{} games imported"
msgstr[0] ""
msgstr[1] ""
msgstr[2] ""
=======
msgstr "un joc importat"

#. The variable is the number of games
#: cartridges/importer/importer.py:383
msgid "{} games imported"
msgstr "{} jocuri importate"
>>>>>>> 95c101d5

#. The variable is the number of games removed
#: cartridges/importer/importer.py:385
msgid "1 removed"
<<<<<<< HEAD
msgid_plural "{} removed"
msgstr[0] ""
msgstr[1] ""
msgstr[2] ""
=======
msgstr "un joc eliminat"
>>>>>>> 95c101d5

#. The variable is the name of the source
#: cartridges/importer/location.py:34
msgid "Select the {} cache directory."
msgstr "Selectați directorul cache {}."

#. The variable is the name of the source
#: cartridges/importer/location.py:36
msgid "Select the {} configuration directory."
msgstr "Selectați directorul de configurare {}."

#. The variable is the name of the source
#: cartridges/importer/location.py:38
msgid "Select the {} data directory."
msgstr "Selectați directorul de date {}."

#: cartridges/importer/retroarch_source.py:129
msgid "No RetroArch Core Selected"
msgstr "Nu este selectat niciun nucleu RetroArch"

#. The variable is a newline separated list of playlists
#: cartridges/importer/retroarch_source.py:131
msgid "The following playlists have no default core:"
msgstr "Următoarele liste de redare nu au un nucleu implicit:"

#: cartridges/importer/retroarch_source.py:133
msgid "Games with no core selected were not imported"
msgstr "Jocurile fără un nucleu selectat nu au fost importate"

#: cartridges/store/managers/sgdb_manager.py:46
msgid "Couldn't Authenticate SteamGridDB"
msgstr "Nu s-a putut autentifica SteamGridDB"

#: cartridges/store/managers/sgdb_manager.py:47
msgid "Verify your API key in preferences"
msgstr "Verificați cheia API în preferințe"

#~ msgid "Library"
#~ msgstr "Bibliotecă"

#~ msgid "Back"
#~ msgstr "Înapoi"

#, fuzzy
#~| msgid "Search"
#~ msgid "Search games"
#~ msgstr "Căutare"

#, fuzzy
#~| msgid "No Hidden Games"
#~ msgid "Search hidden games"
#~ msgstr "Fără jocuri ascunse"

#~ msgid "Launch your games"
#~ msgstr "Lansați-vă jocurile"<|MERGE_RESOLUTION|>--- conflicted
+++ resolved
@@ -7,15 +7,9 @@
 msgstr ""
 "Project-Id-Version: Cartridges\n"
 "Report-Msgid-Bugs-To: \n"
-<<<<<<< HEAD
-"POT-Creation-Date: 2024-10-25 21:54+0200\n"
-"PO-Revision-Date: 2023-04-04 17:12+0000\n"
-"Last-Translator: Matt C <matei.gurzu@gmail.com>\n"
-=======
 "POT-Creation-Date: 2024-04-14 12:48+0200\n"
 "PO-Revision-Date: 2024-10-14 00:15+0000\n"
 "Last-Translator: Remus-Gabriel Chelu <remusgabriel.chelu@disroot.org>\n"
->>>>>>> 95c101d5
 "Language-Team: Romanian <https://hosted.weblate.org/projects/cartridges/"
 "cartridges/ro/>\n"
 "Language: ro\n"
@@ -263,12 +257,7 @@
 msgid "Import GOG Games"
 msgstr "Importă jocuri din GOG"
 
-<<<<<<< HEAD
-#: data/gtk/preferences.blp:170
-#, fuzzy
-=======
 #: data/gtk/preferences.blp:224
->>>>>>> 95c101d5
 msgid "Import Amazon Games"
 msgstr "Importă jocuri din Amazon"
 
@@ -306,12 +295,7 @@
 msgid "User Location"
 msgstr "Locația directorului de date specific utilizatorului"
 
-<<<<<<< HEAD
-#: data/gtk/preferences.blp:332
-#, fuzzy
-=======
 #: data/gtk/preferences.blp:386
->>>>>>> 95c101d5
 msgid "Import Game Launchers"
 msgstr "Importare lansatoare de jocuri"
 
@@ -383,12 +367,7 @@
 msgid "Games you hide will appear here"
 msgstr "Jocurile pe care le ascundeți vor apărea aici"
 
-<<<<<<< HEAD
-#: data/gtk/window.blp:76 data/gtk/window.blp:113 cartridges/main.py:249
-#, fuzzy
-=======
 #: data/gtk/window.blp:76 data/gtk/window.blp:111 cartridges/main.py:228
->>>>>>> 95c101d5
 msgid "All Games"
 msgstr "Toate jocurile"
 
@@ -621,43 +600,25 @@
 msgid "The following errors occured during import:"
 msgstr "Au apărut următoarele erori în timpul importului:"
 
-<<<<<<< HEAD
 #: cartridges/importer/importer.py:368
-#, fuzzy
-=======
-#: cartridges/importer/importer.py:367
->>>>>>> 95c101d5
 msgid "No new games found"
 msgstr "Nu s-au găsit jocuri noi"
 
 #. The variable is the number of games imported
 #: cartridges/importer/importer.py:381
 msgid "1 game imported"
-<<<<<<< HEAD
 msgid_plural "{} games imported"
-msgstr[0] ""
-msgstr[1] ""
-msgstr[2] ""
-=======
-msgstr "un joc importat"
-
-#. The variable is the number of games
-#: cartridges/importer/importer.py:383
-msgid "{} games imported"
-msgstr "{} jocuri importate"
->>>>>>> 95c101d5
+msgstr[0] "Un joc importat"
+msgstr[1] "{} jocuri importate"
+msgstr[2] "{} jocuri importate"
 
 #. The variable is the number of games removed
 #: cartridges/importer/importer.py:385
 msgid "1 removed"
-<<<<<<< HEAD
 msgid_plural "{} removed"
-msgstr[0] ""
+msgstr[0] "Un joc eliminat"
 msgstr[1] ""
 msgstr[2] ""
-=======
-msgstr "un joc eliminat"
->>>>>>> 95c101d5
 
 #. The variable is the name of the source
 #: cartridges/importer/location.py:34
