# main.py
#
# Copyright 2022-2023 kramo
#
# This program is free software: you can redistribute it and/or modify
# it under the terms of the GNU General Public License as published by
# the Free Software Foundation, either version 3 of the License, or
# (at your option) any later version.
#
# This program is distributed in the hope that it will be useful,
# but WITHOUT ANY WARRANTY; without even the implied warranty of
# MERCHANTABILITY or FITNESS FOR A PARTICULAR PURPOSE.  See the
# GNU General Public License for more details.
#
# You should have received a copy of the GNU General Public License
# along with this program.  If not, see <http://www.gnu.org/licenses/>.
#
# SPDX-License-Identifier: GPL-3.0-or-later

import json
import lzma
import os
import sys
from typing import Any

import gi

gi.require_version("Gtk", "4.0")
gi.require_version("Adw", "1")

# pylint: disable=wrong-import-position
from gi.repository import Adw, Gio, GLib, Gtk

from src import shared
from src.details_window import DetailsWindow
from src.game import Game
from src.importer.importer import Importer
from src.importer.sources.bottles_source import BottlesSource
from src.importer.sources.flatpak_source import FlatpakSource
from src.importer.sources.heroic_source import HeroicSource
from src.importer.sources.itch_source import ItchSource
from src.importer.sources.legendary_source import LegendarySource
from src.importer.sources.lutris_source import LutrisSource
from src.importer.sources.retroarch_source import RetroarchSource
from src.importer.sources.steam_source import SteamSource
from src.logging.setup import log_system_info, setup_logging
from src.preferences import PreferencesWindow
from src.store.managers.cover_manager import CoverManager
from src.store.managers.display_manager import DisplayManager
from src.store.managers.file_manager import FileManager
from src.store.managers.sgdb_manager import SGDBManager
from src.store.managers.steam_api_manager import SteamAPIManager
from src.store.store import Store
from src.utils.migrate_files_v1_to_v2 import migrate_files_v1_to_v2
from src.window import CartridgesWindow


class CartridgesApplication(Adw.Application):
<<<<<<< HEAD
    state = shared.AppState.DEFAULT
    win = None
=======
    win: CartridgesWindow
>>>>>>> 8dc96b53

    def __init__(self) -> None:
        shared.store = Store()
        super().__init__(
            application_id=shared.APP_ID, flags=Gio.ApplicationFlags.FLAGS_NONE
        )

    def do_activate(self) -> None:  # pylint: disable=arguments-differ
        """Called on app creation"""

        setup_logging()
        log_system_info()

        if os.name == "nt":
            migrate_files_v1_to_v2()

        # Set fallback icon-name
        Gtk.Window.set_default_icon_name(shared.APP_ID)

        # Create the main window
        self.win = self.props.active_window  # pylint: disable=no-member
        if not self.win:
            shared.win = self.win = CartridgesWindow(application=self)

        # Save window geometry
        shared.state_schema.bind(
            "width", self.win, "default-width", Gio.SettingsBindFlags.DEFAULT
        )
        shared.state_schema.bind(
            "height", self.win, "default-height", Gio.SettingsBindFlags.DEFAULT
        )
        shared.state_schema.bind(
            "is-maximized", self.win, "maximized", Gio.SettingsBindFlags.DEFAULT
        )

        # Load games from disk
        shared.store.add_manager(FileManager(), False)
        shared.store.add_manager(DisplayManager())
        self.state = shared.AppState.LOAD_FROM_DISK
        self.load_games_from_disk()
        self.state = shared.AppState.DEFAULT
        self.win.create_source_rows()

        # Add rest of the managers for game imports
        shared.store.add_manager(CoverManager())
        shared.store.add_manager(SteamAPIManager())
        shared.store.add_manager(SGDBManager())
        shared.store.toggle_manager_in_pipelines(FileManager, True)

        # Create actions
        self.create_actions(
            {
                ("quit", ("<primary>q",)),
                ("about",),
                ("preferences", ("<primary>comma",)),
                ("launch_game",),
                ("hide_game",),
                ("edit_game",),
                ("add_game", ("<primary>n",)),
                ("import", ("<primary>i",)),
                ("remove_game_details_view", ("Delete",)),
                ("remove_game",),
                ("igdb_search",),
                ("sgdb_search",),
                ("protondb_search",),
                ("lutris_search",),
                ("hltb_search",),
                ("show_sidebar", ("F9",), self.win),
                ("show_hidden", ("<primary>h",), self.win),
                ("go_to_parent", ("<alt>Up",), self.win),
                ("go_home", ("<alt>Home",), self.win),
                ("toggle_search", ("<primary>f",), self.win),
                ("escape", ("Escape",), self.win),
                ("undo", ("<primary>z",), self.win),
                ("open_menu", ("F10",), self.win),
                ("close", ("<primary>w",), self.win),
            }
        )

        sort_action = Gio.SimpleAction.new_stateful(
            "sort_by", GLib.VariantType.new("s"), GLib.Variant("s", "a-z")
        )
        sort_action.connect("activate", self.win.on_sort_action)
        self.win.add_action(sort_action)
        self.win.on_sort_action(sort_action, shared.state_schema.get_value("sort-mode"))

        self.win.present()

    def load_games_from_disk(self) -> None:
        if shared.games_dir.is_dir():
            for game_file in shared.games_dir.iterdir():
                try:
                    data = json.load(game_file.open())
                except (OSError, json.decoder.JSONDecodeError):
                    continue
                game = Game(data)
                shared.store.add_game(game, {"skip_save": True})

<<<<<<< HEAD
    def get_source_name(self, source_id):
        if source_id == "all":
            name = _("All Games")
        elif source_id == "imported":
            name = _("Added")
        else:
            name = globals()[f'{source_id.split("_")[0].title()}Source'].name
        return name

    def on_about_action(self, *_args):
=======
    def on_about_action(self, *_args: Any) -> None:
>>>>>>> 8dc96b53
        # Get the debug info from the log files
        debug_str = ""
        for i, path in enumerate(shared.log_files):
            # Add a horizontal line between runs
            if i > 0:
                debug_str += "─" * 37 + "\n"
            # Add the run's logs
            log_file = (
                lzma.open(path, "rt", encoding="utf-8")
                if path.name.endswith(".xz")
                else open(path, "r", encoding="utf-8")
            )
            debug_str += log_file.read()
            log_file.close()

        about = Adw.AboutWindow.new_from_appdata(
            shared.PREFIX + "/" + shared.APP_ID + ".metainfo.xml", shared.VERSION
        )
        about.set_transient_for(self.win)
        about.set_developers(
            (
                "kramo https://kramo.hu",
                "Geoffrey Coulaud https://geoffrey-coulaud.fr",
                "Rilic https://rilic.red",
                "Arcitec https://github.com/Arcitec",
                "Paweł Lidwin https://github.com/imLinguin",
                "Domenico https://github.com/Domefemia",
                "Rafael Mardojai CM https://mardojai.com",
            )
        )
        about.set_designers(("kramo https://kramo.hu",))
        about.set_copyright("© 2022-2023 kramo")
        # Translators: Replace this with your name for it to show up in the about window
        about.set_translator_credits = (_("translator_credits"),)
        about.set_debug_info(debug_str)
        about.set_debug_info_filename("cartridges.log")
        about.add_legal_section(
            "Steam Branding",
            "© 2023 Valve Corporation",
            Gtk.License.CUSTOM,
            "Steam and the Steam logo are trademarks and/or registered trademarks of Valve Corporation in the U.S. and/or other countries.",  # pylint: disable=line-too-long
        )
        about.present()

    def on_preferences_action(
        self,
        _action: Any = None,
        _parameter: Any = None,
        page_name: (str | None) = None,
        expander_row: (str | None) = None,
    ) -> CartridgesWindow:
        win = PreferencesWindow()
        if page_name:
            win.set_visible_page_name(page_name)
        if expander_row:
            getattr(win, expander_row).set_expanded(True)
        win.present()

        return win

    def on_launch_game_action(self, *_args: Any) -> None:
        self.win.active_game.launch()

    def on_hide_game_action(self, *_args: Any) -> None:
        self.win.active_game.toggle_hidden()

    def on_edit_game_action(self, *_args: Any) -> None:
        DetailsWindow(self.win.active_game)

    def on_add_game_action(self, *_args: Any) -> None:
        DetailsWindow()

    def on_import_action(self, *_args: Any) -> None:
        shared.importer = Importer()

        if shared.schema.get_boolean("lutris"):
            shared.importer.add_source(LutrisSource())

        if shared.schema.get_boolean("steam"):
            shared.importer.add_source(SteamSource())

        if shared.schema.get_boolean("heroic"):
            shared.importer.add_source(HeroicSource())

        if shared.schema.get_boolean("bottles"):
            shared.importer.add_source(BottlesSource())

        if shared.schema.get_boolean("flatpak"):
            shared.importer.add_source(FlatpakSource())

        if shared.schema.get_boolean("itch"):
            shared.importer.add_source(ItchSource())

        if shared.schema.get_boolean("legendary"):
            shared.importer.add_source(LegendarySource())

        if shared.schema.get_boolean("retroarch"):
            shared.importer.add_source(RetroarchSource())

        shared.importer.run()

    def on_remove_game_action(self, *_args: Any) -> None:
        self.win.active_game.remove_game()

<<<<<<< HEAD
    def on_remove_game_details_view_action(self, *_args):
        if self.win.navigation_view.get_visible_page() == self.win.details_page:
=======
    def on_remove_game_details_view_action(self, *_args: Any) -> None:
        if self.win.stack.get_visible_child() == self.win.details_view:
>>>>>>> 8dc96b53
            self.on_remove_game_action()

    def search(self, uri: str) -> None:
        Gio.AppInfo.launch_default_for_uri(f"{uri}{self.win.active_game.name}")

    def on_igdb_search_action(self, *_args: Any) -> None:
        self.search("https://www.igdb.com/search?type=1&q=")

    def on_sgdb_search_action(self, *_args: Any) -> None:
        self.search("https://www.steamgriddb.com/search/grids?term=")

    def on_protondb_search_action(self, *_args: Any) -> None:
        self.search("https://www.protondb.com/search?q=")

    def on_lutris_search_action(self, *_args: Any) -> None:
        self.search("https://lutris.net/games?q=")

    def on_hltb_search_action(self, *_args: Any) -> None:
        self.search("https://howlongtobeat.com/?q=")

    def on_quit_action(self, *_args: Any) -> None:
        self.quit()

    def create_actions(self, actions: set) -> None:
        for action in actions:
            simple_action = Gio.SimpleAction.new(action[0], None)

            scope = action[2] if action[2:3] else self
            simple_action.connect("activate", getattr(scope, f"on_{action[0]}_action"))

            if action[1:2]:
                self.set_accels_for_action(
                    f"app.{action[0]}" if scope == self else f"win.{action[0]}",
                    action[1],
                )

            scope.add_action(simple_action)


def main(_version: int) -> Any:
    """App entry point"""
    app = CartridgesApplication()
    return app.run(sys.argv)<|MERGE_RESOLUTION|>--- conflicted
+++ resolved
@@ -56,12 +56,8 @@
 
 
 class CartridgesApplication(Adw.Application):
-<<<<<<< HEAD
     state = shared.AppState.DEFAULT
-    win = None
-=======
     win: CartridgesWindow
->>>>>>> 8dc96b53
 
     def __init__(self) -> None:
         shared.store = Store()
@@ -160,8 +156,7 @@
                 game = Game(data)
                 shared.store.add_game(game, {"skip_save": True})
 
-<<<<<<< HEAD
-    def get_source_name(self, source_id):
+    def get_source_name(self, source_id: str):
         if source_id == "all":
             name = _("All Games")
         elif source_id == "imported":
@@ -170,10 +165,7 @@
             name = globals()[f'{source_id.split("_")[0].title()}Source'].name
         return name
 
-    def on_about_action(self, *_args):
-=======
     def on_about_action(self, *_args: Any) -> None:
->>>>>>> 8dc96b53
         # Get the debug info from the log files
         debug_str = ""
         for i, path in enumerate(shared.log_files):
@@ -278,13 +270,8 @@
     def on_remove_game_action(self, *_args: Any) -> None:
         self.win.active_game.remove_game()
 
-<<<<<<< HEAD
-    def on_remove_game_details_view_action(self, *_args):
+    def on_remove_game_details_view_action(self, *_args: Any) -> None:
         if self.win.navigation_view.get_visible_page() == self.win.details_page:
-=======
-    def on_remove_game_details_view_action(self, *_args: Any) -> None:
-        if self.win.stack.get_visible_child() == self.win.details_view:
->>>>>>> 8dc96b53
             self.on_remove_game_action()
 
     def search(self, uri: str) -> None:
