--- conflicted
+++ resolved
@@ -171,18 +171,6 @@
             )
         )
 
-<<<<<<< HEAD
-=======
-        def set_sgdb_sensitive(widget: Adw.EntryRow) -> None:
-            if not widget.get_text():
-                shared.schema.set_boolean("sgdb", False)
-
-            self.sgdb_switch_row.set_sensitive(widget.get_text())
-
-        self.sgdb_key_entry_row.connect("changed", set_sgdb_sensitive)
-        set_sgdb_sensitive(self.sgdb_key_entry_row)
-
->>>>>>> 8dc96b53
         # Switches
         self.bind_switches(
             {
@@ -203,8 +191,7 @@
             }
         )
 
-<<<<<<< HEAD
-        def set_sgdb_sensitive(widget):
+        def set_sgdb_sensitive(widget: Adw.EntryRow) -> None:
             if not widget.get_text():
                 shared.schema.set_boolean("sgdb", False)
 
@@ -213,10 +200,7 @@
         self.sgdb_key_entry_row.connect("changed", set_sgdb_sensitive)
         set_sgdb_sensitive(self.sgdb_key_entry_row)
 
-    def get_switch(self, setting):
-=======
     def get_switch(self, setting: str) -> Any:
->>>>>>> 8dc96b53
         return getattr(self, f'{setting.replace("-", "_")}_switch')
 
     def bind_switches(self, settings: set[str]) -> None:
@@ -233,12 +217,8 @@
     ) -> None:
         self.file_chooser.select_folder(self.win, None, callback, callback_data)
 
-<<<<<<< HEAD
-    def undo_remove_all(self, *_args):
+    def undo_remove_all(self, *_args: Any) -> None:
         shared.win.get_application().state = shared.AppState.UNDO_REMOVE_ALL_GAMES
-=======
-    def undo_remove_all(self, *_args: Any) -> None:
->>>>>>> 8dc96b53
         for game in self.removed_games:
             game.removed = False
             game.save()
@@ -249,12 +229,8 @@
         shared.win.get_application().state = shared.AppState.DEFAULT
         shared.win.create_source_rows()
 
-<<<<<<< HEAD
-    def remove_all_games(self, *_args):
+    def remove_all_games(self, *_args: Any) -> None:
         shared.win.get_application().state = shared.AppState.REMOVE_ALL_GAMES
-=======
-    def remove_all_games(self, *_args: Any) -> None:
->>>>>>> 8dc96b53
         for game in shared.store:
             if not game.removed:
                 self.removed_games.add(game)
