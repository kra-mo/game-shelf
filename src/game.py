--- conflicted
+++ resolved
@@ -166,16 +166,11 @@
         if self.win.navigation_view.get_visible_page() == self.win.details_page:
             self.win.navigation_view.pop()
 
-<<<<<<< HEAD
-        # The variable is the title of the game
-        self.create_toast(_("{} removed").format(self.name), "remove")
-=======
         self.create_toast(
             # The variable is the title of the game
             _("{} removed").format(GLib.markup_escape_text(self.name)),
             "remove",
         )
->>>>>>> 8dc96b53
 
     def set_loading(self, state: int) -> None:
         self.loading += state
